
import traceback
import os, tarfile, shutil, glob
import requests
import subprocess
import numpy as np
import pandas as pd
from pathlib import Path
from tempfile import TemporaryDirectory
from utilities.logger import logger
from utilities.settings import settings
from utilities.file_handler import FASTA
from workflow.workflow import Worker
from Bio import SeqIO

class Simulator(object):
    pre_trained_dir = './tests/pre-trained_models'
    def __init__(self) -> None:
        pass

    @classmethod
    def simulate_metagenome(cls, inputs: list, num_reads: int, model_prefix, run_dir, perfect=True):
        '''
        Simulate ONT reads for linear metagenome sample.
        '''
        # Check if inputs are valid
        if num_reads < 0: raise ValueError('Reads must be more than 0.')
        _abun_sum = 0
        for item in inputs:
            if len(item) != 3: raise IndexError()
            _abun_sum += item[2]
        if _abun_sum != 100: raise ValueError('Abundance must sum up to 100.')

        # Create metadata
        genome_list = open(f'{run_dir}/ref_list.tsv', 'w')
        abun_list = open(f'{run_dir}/abun_list.tsv', 'w')
        dna_type_list = open(f'{run_dir}/dna_type_list.tsv', 'w')
        abun_list.write(f'Size\t{num_reads}\n')

        for name, fasta_path, abun in inputs:
            genome_list.write(f'{name}\t{fasta_path}\n')
            abun_list.write(f'{name}\t{abun}\n')
            dna_type_list.write(f'{name}\t{name}\tlinear\n')
        genome_list.close()
        abun_list.close()
        dna_type_list.close()

        genome_list = f'{run_dir}/ref_list.tsv'
        abun_list = f'{run_dir}/abun_list.tsv'
        dna_type_list = f'{run_dir}/dna_type_list.tsv'

        cmd = [
            *settings['softwares']['nanosim']['simulator'].split(), 'metagenome',
            '--genome_list', genome_list,
            '--abun', abun_list,
            '--dna_type_list', dna_type_list,
            '--model_prefix', model_prefix,
            '--output', f'{run_dir}/simulated',
            '--max_len', '12000',
            '--min_len', '7500',
            '-med', '9000',
            '-sd', '0.75',
            '-t', '32',
            '--basecaller', 'guppy',
            '--fastq'
        ]
        if perfect:
            cmd.append('--perfect')
        process = subprocess.run(cmd)
        return process.returncode

    @classmethod
    def _check(cls) -> int:
        try:
            shell = subprocess.run([*settings['softwares']['nanosim']['read_analysis'].split(), '--version'], check=True, stdout=subprocess.PIPE)
            logger.debug(f'Found `read_analysis.py` for {shell.stdout}')
        except subprocess.CalledProcessError as e:
            logger.error('`read_analysis.py` Error when called.')
            logger.error(e)
            return 1
        try:
            shell = subprocess.run([*settings['softwares']['nanosim']['simulator'].split(), '--version'], check=True, stdout=subprocess.PIPE)
            logger.debug(f'Found `simulator.py` for {shell.stdout}')
        except subprocess.CalledProcessError as e:
            logger.error('`simulator.py` Error when called.')
            logger.error(e)
            return 1
        return 0

    @classmethod
    def install_nanosim(cls):
        '''
        Install NanoSim simulator in micromamba environment.
        Requires micromamba to function. If NanoSim read_analysis.py and simulator.py able to run
        and their return code are both 0; do nothing and return `None`.
        '''
        # If able to run; Do nothing...
        if cls._check() == 0: return

        try: subprocess.run(['micromamba', '--help'], check=True)
        except subprocess.CalledProcessError:
            logger.error('Micormamba not installed. Install Micromamba and try again.')
            exit(1)

        subprocess.run(['micromamba', 'create', '-n', 'nanosim', '-c', 'conda-forge', 'python=3.7', '-y'])
        logger.info('Created micromamba environment \'nanosim\' with Python 3.7')
        subprocess.run(['micromamba', 'install', '-n', 'nanosim', '-c', 'bioconda', '-c', 'conda-forge', 'nanosim=3.1.0', '-y'])
        logger.info('Installed nanosim in micromamba environment \'nanosim\'')

        with TemporaryDirectory() as _temp:
            logger.debug('Downloading pretrained model...')
            res = requests.get('https://github.com/bcgsc/NanoSim/raw/master/pre-trained_models/human_NA12878_DNA_FAB49712_guppy.tar.gz', allow_redirects=True)
            open(f'{_temp}/human_NA12878_DNA_FAB49712_guppy.tar.gz', 'wb').write(res.content)
            res = requests.get('https://github.com/bcgsc/NanoSim/raw/master/pre-trained_models/human_NA12878_DNA_FAB49712_albacore.tar.gz', allow_redirects=True)
            open(f'{_temp}/human_NA12878_DNA_FAB49712_albacore.tar.gz', 'wb').write(res.content)

            if not os.path.exists(cls.pre_trained_dir): os.makedirs(cls.pre_trained_dir)
            logger.info('Available pretrained model \'human_NA12878_DNA_FAB49712_guppy\'')
            tarfile.open(f'{_temp}/human_NA12878_DNA_FAB49712_guppy.tar.gz').extractall(f'{cls.pre_trained_dir}')
            logger.info('Available pretrained model \'human_NA12878_DNA_FAB49712_albacore\'')
            tarfile.open(f'{_temp}/human_NA12878_DNA_FAB49712_albacore.tar.gz').extractall(f'{cls.pre_trained_dir}')

        # Check installation
        if cls._check() != 0:
            logger.error('Installation error. You may want to manually install the tools and specify path to program in the settings')
            exit(0)

class Simulation(object):
    def __init__(self):
        self.mode = ''
        self.dataset = ''

    @classmethod
    def test_from_csv(cls, path_to_input, output_dir, path_to_fasta, perfect=True, presimulated_path=None, reconstructor='strainline'):
        selected = pd.read_csv(path_to_input)
        fasta = FASTA.read(path_to_fasta)
        errors = []
        for sim in pd.unique(selected['simulation_no']):
            this_output_dir = f'{output_dir}/{sim}'
            if os.path.exists(f'{this_output_dir}/pipeline_output/hiv-64148_report.html'):
                logger.info(f'Found report for {sim}...Skipping')
                continue
            logger.info(f'Start simulation: {sim}')
            selected_seq = selected.loc[selected['simulation_no'] == sim].reset_index(drop=True)
<<<<<<< HEAD
            with TemporaryDirectory() as _temp:
                _seqs = [ fasta.extract(accession) for accession in selected_seq['ID'] ]
                # Partial genome
                seqs_path = []
                for seq in _seqs:
                    seq.seq = seq.seq[:int(len(seq)/2)]
                    SeqIO.write(seq, f'{_temp}/{seq.id}', 'fasta')
                    seqs_path.append(f'{_temp}/{seq.id}')
                abundances = [20, 20, 20, 20, 20]
                to_simulate = list(zip(selected_seq['ID'].values, seqs_path, abundances))
                # Start simulation
                try:
                    Simulator.simulate_metagenome(
                        inputs=to_simulate,
                        num_reads=20000,
                        model_prefix=settings['data']['nanosim']['model'],
                        run_dir=_temp, perfect=perfect
                    )
                except Exception as error:
                    errors.append({
                        'job-id': '-',
                        'process': 'Simulator.simulate_metagenome',
                        'sample': selected_seq['ID'].values,
                        'message': error
                    })
                    continue
=======
            if presimulated_path:
                logger.debug(f'Retrieving presimulated file from {presimulated_path}/{sim}/data/simulated_all_reads.fastq')
>>>>>>> 244fc15c
                # Clean up
                if os.path.exists(f'{this_output_dir}/data'):
                    shutil.rmtree(f'{this_output_dir}/data')
                os.makedirs(f'{this_output_dir}/data')
                os.symlink(
                    f'{presimulated_path}/{sim}/data/simulated_all_reads.fastq',
                    f'{this_output_dir}/data/simulated_all_reads.fastq'
                )
            else:
                with TemporaryDirectory() as _temp:
                    seqs_path = [ fasta.extract(accession, save_to=f'{_temp}/{accession}') for accession in selected_seq['ID'] ]
                    abundances = [20, 20, 20, 20, 20]
                    to_simulate = list(zip(selected_seq['ID'].values, seqs_path, abundances))
                    # Start simulation
                    try:
                        Simulator.simulate_metagenome(
                            inputs=to_simulate,
                            num_reads=20000,
                            model_prefix=settings['data']['nanosim']['model'],
                            run_dir=_temp, perfect=perfect
                        )
                    except Exception as error:
                        errors.append({
                            'job-id': '-',
                            'process': 'Simulator.simulate_metagenome',
                            'sample': selected_seq['ID'].values,
                            'message': error,
                            'traceback': traceback.format_exc()
                        })
                        continue
                    # Clean up
                    if os.path.exists(f'{this_output_dir}/data'):
                        shutil.rmtree(f'{this_output_dir}/data')
                    os.makedirs(f'{this_output_dir}/data')
                    selected.to_csv(f'{this_output_dir}/data/pre-simulation-seq.tsv', sep='\t')
                    keep = [f'{_temp}/abun_list.tsv', *glob.glob(f'{_temp}/*error_profile'), *glob.glob(f'{_temp}/*.fastq')]
                    for file in keep:
                        if os.path.exists(f'{this_output_dir}/data/{Path(file).name}'):
                            os.remove(f'{this_output_dir}/data/{Path(file).name}')
                        shutil.move(file, f'{this_output_dir}/data')
                    with open(f'{this_output_dir}/data/simulated_all_reads.fastq', 'w') as all_reads:
                        for file in glob.glob(f'{this_output_dir}/data/*.fastq'):
                            reads = open(file, 'r').read()
                            all_reads.write(reads)
            subtype_count = selected_seq.groupby(['Subtype'])['Subtype'].count().to_dict()
            worker = Worker('Simulator', {'subtype_count': subtype_count}, reconstructor=reconstructor)
            job = worker.assign_job(f'{this_output_dir}/data/simulated_all_reads.fastq', f'{this_output_dir}/pipeline_output', True)
            logger.info(f'Job created (id:{job})')
            try:
                worker.run_workflow()
            except Exception as error:
                errors.append({
                    'job-id': job,
                    'process': 'HIV-64148',
                    'sample': selected_seq['ID'].values,
                    'message': error,
                    'traceback': traceback.format_exc()
                })
                # raise error
        if len(errors) > 0:
            pd.DataFrame(errors).to_csv(f'{output_dir}/errors.csv')

    @classmethod
    def test_random(cls, path_to_metadata, output_dir, path_to_fasta:str|None=None, prob=None, perfect=True):
        # Random simulation mode
        cls.mode = 'metagenome' # np.random.choice(('genome', 'metagenome'), 1)[0]

        if Path(path_to_metadata).suffix == '.tsv':
            delim = '\t'
        else:
            delim = ','
        df = pd.read_csv(path_to_metadata, sep=delim)

        # Random number of genomes to include in the simulation
        if cls.mode == 'genome':
            n = 1
        else:
            n = np.random.randint(2,6)

        # Sampling from dataset
        choices = list(pd.unique(df['Subtype']))
        choosen = np.random.choice(choices, n, replace=False, p=prob)
        selected = []
        for item in choosen:
            selected.append(df.loc[df['Subtype'] == item].sample())
        selected = pd.concat(objs=selected).reset_index(drop=True)

        fasta = FASTA.read(path_to_fasta)

        # Start extracting data
        with TemporaryDirectory() as _temp:
            seqs_path = [ fasta.extract(id, save_to=f'{_temp}/{id}') for id in selected['ID'] ]

            while True:
                # Randomizing abundance value
                abun = np.random.dirichlet(np.ones(len(selected)),size=1)[0]
                abundances = [n*100 for n in abun]
                if sum(abundances) == 100:
                    break

            to_simulate = list(zip(selected['ID'].values, seqs_path, abundances))
            # Start simulation
            Simulator.simulate_metagenome(
                inputs=to_simulate,
                num_reads=20000,
                model_prefix=settings['data']['nanosim']['model'],
                run_dir=_temp, perfect=perfect
            )
            # Clean up
            if os.path.exists(output_dir):
                shutil.rmtree(output_dir)
            os.makedirs(output_dir)
            selected.to_csv(f'{output_dir}/pre-simulation-seq.tsv', sep='\t')
            keep = [f'{_temp}/abun_list.tsv', *glob.glob(f'{_temp}/*error_profile'), *glob.glob(f'{_temp}/*.fastq')]
            for file in keep:
                if os.path.exists(f'{output_dir}/{Path(file).name}'):
                    os.remove(f'{output_dir}/{Path(file).name}')
                shutil.move(file, f'{output_dir}')
            with open(f'{output_dir}/simulated_all_reads.fastq', 'w') as all_reads:
                for file in glob.glob(f'{output_dir}/*.fastq'):
                    reads = open(file, 'r').read()
                    all_reads.write(reads)

    def test_single_genome(self):
        pass

    def test_metagenome(self):
        pass<|MERGE_RESOLUTION|>--- conflicted
+++ resolved
@@ -142,15 +142,8 @@
                 continue
             logger.info(f'Start simulation: {sim}')
             selected_seq = selected.loc[selected['simulation_no'] == sim].reset_index(drop=True)
-<<<<<<< HEAD
             with TemporaryDirectory() as _temp:
-                _seqs = [ fasta.extract(accession) for accession in selected_seq['ID'] ]
-                # Partial genome
-                seqs_path = []
-                for seq in _seqs:
-                    seq.seq = seq.seq[:int(len(seq)/2)]
-                    SeqIO.write(seq, f'{_temp}/{seq.id}', 'fasta')
-                    seqs_path.append(f'{_temp}/{seq.id}')
+                seqs_path = [ fasta.extract(accession, save_to=f'{_temp}/{accession}') for accession in selected_seq['ID'] ]
                 abundances = [20, 20, 20, 20, 20]
                 to_simulate = list(zip(selected_seq['ID'].values, seqs_path, abundances))
                 # Start simulation
@@ -169,54 +162,20 @@
                         'message': error
                     })
                     continue
-=======
-            if presimulated_path:
-                logger.debug(f'Retrieving presimulated file from {presimulated_path}/{sim}/data/simulated_all_reads.fastq')
->>>>>>> 244fc15c
                 # Clean up
-                if os.path.exists(f'{this_output_dir}/data'):
-                    shutil.rmtree(f'{this_output_dir}/data')
-                os.makedirs(f'{this_output_dir}/data')
-                os.symlink(
-                    f'{presimulated_path}/{sim}/data/simulated_all_reads.fastq',
-                    f'{this_output_dir}/data/simulated_all_reads.fastq'
-                )
-            else:
-                with TemporaryDirectory() as _temp:
-                    seqs_path = [ fasta.extract(accession, save_to=f'{_temp}/{accession}') for accession in selected_seq['ID'] ]
-                    abundances = [20, 20, 20, 20, 20]
-                    to_simulate = list(zip(selected_seq['ID'].values, seqs_path, abundances))
-                    # Start simulation
-                    try:
-                        Simulator.simulate_metagenome(
-                            inputs=to_simulate,
-                            num_reads=20000,
-                            model_prefix=settings['data']['nanosim']['model'],
-                            run_dir=_temp, perfect=perfect
-                        )
-                    except Exception as error:
-                        errors.append({
-                            'job-id': '-',
-                            'process': 'Simulator.simulate_metagenome',
-                            'sample': selected_seq['ID'].values,
-                            'message': error,
-                            'traceback': traceback.format_exc()
-                        })
-                        continue
-                    # Clean up
-                    if os.path.exists(f'{this_output_dir}/data'):
-                        shutil.rmtree(f'{this_output_dir}/data')
-                    os.makedirs(f'{this_output_dir}/data')
-                    selected.to_csv(f'{this_output_dir}/data/pre-simulation-seq.tsv', sep='\t')
-                    keep = [f'{_temp}/abun_list.tsv', *glob.glob(f'{_temp}/*error_profile'), *glob.glob(f'{_temp}/*.fastq')]
-                    for file in keep:
-                        if os.path.exists(f'{this_output_dir}/data/{Path(file).name}'):
-                            os.remove(f'{this_output_dir}/data/{Path(file).name}')
-                        shutil.move(file, f'{this_output_dir}/data')
-                    with open(f'{this_output_dir}/data/simulated_all_reads.fastq', 'w') as all_reads:
-                        for file in glob.glob(f'{this_output_dir}/data/*.fastq'):
-                            reads = open(file, 'r').read()
-                            all_reads.write(reads)
+                if os.path.exists(this_output_dir):
+                    shutil.rmtree(this_output_dir)
+                os.makedirs(this_output_dir)
+                selected.to_csv(f'{this_output_dir}/pre-simulation-seq.tsv', sep='\t')
+                keep = [f'{_temp}/abun_list.tsv', *glob.glob(f'{_temp}/*error_profile'), *glob.glob(f'{_temp}/*.fastq')]
+                for file in keep:
+                    if os.path.exists(f'{this_output_dir}/{Path(file).name}'):
+                        os.remove(f'{this_output_dir}/{Path(file).name}')
+                    shutil.move(file, f'{this_output_dir}')
+                with open(f'{this_output_dir}/simulated_all_reads.fastq', 'w') as all_reads:
+                    for file in glob.glob(f'{this_output_dir}/*.fastq'):
+                        reads = open(file, 'r').read()
+                        all_reads.write(reads)
             subtype_count = selected_seq.groupby(['Subtype'])['Subtype'].count().to_dict()
             worker = Worker('Simulator', {'subtype_count': subtype_count}, reconstructor=reconstructor)
             job = worker.assign_job(f'{this_output_dir}/data/simulated_all_reads.fastq', f'{this_output_dir}/pipeline_output', True)
