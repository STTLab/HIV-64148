--- conflicted
+++ resolved
@@ -1,18 +1,11 @@
 {
     "softwares": {
-<<<<<<< HEAD
         "strainline"            : "strainline.sh",
-        "snippy"                : "mamba run -n venv snippy",
-        "blast"                 : "mamba run -n venv blastn",
-        "canu"                  : "mamba run -n venv canu",
-        "medaka"                : "mamba run -n venv medaka_consensus"
-=======
-        "strainline"            : "strainline",
         "snippy"                : "micromamba run -n venv snippy",
         "blast"                 : "micromamba run -n venv blastn",
         "canu"                  : "micromamba run -n venv canu",
         "medaka"                : "micromamba run -n venv medaka_consensus"
->>>>>>> e812ca07
+
     },
     "pipeline": {
         "settings": {
